#!/usr/bin/env python

from datetime import datetime, timedelta
import os
import matplotlib
matplotlib.use("agg")
import acispy
from acispy.utils import interpolate
import matplotlib.pyplot as plt
from Chandra.Time import date2secs, secs2date, DateTime
import argparse
from kadi import events
import numpy as np

def find_fp_temp_violations(ds):
    if ds is None:
        return [], []
    ds.map_state_to_msid("instrument", "fptemp_11")
    temp = ds["msids", "fptemp_11"]
    times = temp.times.value
<<<<<<< HEAD
    tstart = times[0]
    tstop = times[-1]
    viols_i = np.logical_and(ds["msids", "instrument"] == "ACIS-I",
                             temp.value > -114.0)
    viols_s = np.logical_and(ds["msids", "instrument"] == "ACIS-S",
                             temp.value > -112.0)
    #viols_i = np.concatenate(([False], viols_i, [False]))
    #viols_s = np.concatenate(([False], viols_s, [False]))
    #viols_i = np.flatnonzero(viols_i[1:] != viols_i[:-1]).reshape(-1, 2)
    #viols_s = np.flatnonzero(viols_s[1:] != viols_s[:-1]).reshape(-1, 2)
    v_i = []
    v_s = []
    dt = 30*60.0
    tsteps = np.arange(tstart, tstop, dt) # thirty-minute bins
    for tleft in tsteps:
        tright = tleft+dt
        idxs = np.logical_and(tleft <= times, times <= tright)
        vi = np.logical_and(viols_i, idxs)
        vs = np.logical_and(viols_s, idxs)
        if vi.sum() > 0:
            viol = {'datestart': secs2date(times[vi][0]),
                    'datestop': secs2date(times[vi][-1]),
                    'maxtemp': temp.value[vi].max()}
            v_i.append(viol)
        if vs.sum() > 0:
            viol = {'datestart': secs2date(times[vs][0]),
                    'datestop': secs2date(times[vs][-1]),
                    'maxtemp': temp.value[vs].max()}
            v_s.append(viol)
=======
    interp_times = np.arange(times[0], times[-1], 328.0)
    inst = interpolate(times, interp_times, ds["msids", "instrument"])
    temp = interpolate(times, interp_times, temp.value)
    viols_i = np.logical_and(inst == "ACIS-I", temp > -114.0)
    viols_s = np.logical_and(inst == "ACIS-S", temp > -112.0)
    viols_i = np.concatenate(([False], viols_i, [False]))
    viols_s = np.concatenate(([False], viols_s, [False]))
    viols_i = np.flatnonzero(viols_i[1:] != viols_i[:-1]).reshape(-1, 2)
    viols_s = np.flatnonzero(viols_s[1:] != viols_s[:-1]).reshape(-1, 2)
    v_i = []
    for v in viols_i:
        viol = {'datestart': DateTime(times[v[0]]).date,
                'datestop': DateTime(times[v[1] - 1]).date,
                'maxtemp': temp[v[0]:v[1]].max()}
        v_i.append(viol)
    v_s = []
    for v in viols_s:
        viol = {'datestart': DateTime(times[v[0]]).date,
                'datestop': DateTime(times[v[1] - 1]).date,
                'maxtemp': temp[v[0]:v[1]].max()}
        v_s.append(viol)
>>>>>>> 4b47660a
    return v_i, v_s

lr_web_css = [
    "commline {",
    "    background-color: #26DDCC;",
    "}\n",
    "obsidline {",
    "    background-color: pink;",
    "}\n",
    "padtime {",
    "    background-color: yellow;",
    "}\n",
    "errline {",
    "    background-color: #E0E0E0;",
    "    color: firebrick;",
    "}\n",
    "mechline {",
    "    background-color: orange;",
    "}"
]

load_root = "/data/acis/LoadReviews"
review_file = "ACIS-LoadReview.txt"

plot_limits = {"fptemp_11": (-120.0, -110.0),
               "1deamzt": (5.0, 42.0),
               "1dpamzt": (5.0, 42.0),
               "1pdeaat": (15.0, 63.0),
               "tmp_fep1_mong": (5.0, 55.0),
               "tmp_fep1_actel": (5.0, 54.0),
               "tmp_bep_pcb": (5.0, 50.0)}

planning_limits = {"1deamzt": 35.5,
                   "1dpamzt": 35.5,
                   "1pdeaat": 52.5,
                   "tmp_fep1_mong": 47.0,
                   "tmp_fep1_actel": 46.0,
                   "tmp_bep_pcb": 42.0}
yellow_limits = {"1deamzt": 37.5,
                 "1dpamzt": 37.5,
                 "1pdeaat": 57.0,
                 "tmp_fep1_mong": 49.0,
                 "tmp_fep1_actel": 48.0,
                 "tmp_bep_pcb": 44.0}
red_limits = {"1deamzt": 40.5,
              "1dpamzt": 40.5,
              "1pdeaat": 62.0,
              "tmp_fep1_mong": 54.0,
              "tmp_fep1_actel": 53.0,
              "tmp_bep_pcb": 49.0}

fp_limits = {"acis_i": -114.0, 
             "acis_s": -112.0,
             "fp_sens": -118.7}

def find_the_load(now_time_utc):

    t = DateTime(now_time_utc).secs

    ls = events.load_segments.filter(start=t, stop=t+300.0)

    if len(ls) > 0:
        return ls[0].load_name
    else:
        return None

def process_load(lr):

    obsid_link = "https://icxc.harvard.edu/cgi-bin/mp/target_param.cgi?"

    outlines = []

    inScience = False
    radzone = lr.begin_radzone

    for i, line in enumerate(lr.lines):

        a_line = line.strip()
        words = a_line.split()

        # Pad lines so highlighting happens across the page
        if len(a_line) < 74:
            the_pad = ' '*(74 - len(a_line))
            a_line = a_line + the_pad

        # Color obsid changes pink
        if "MP_OBSID" in a_line:
            if int(words[-1]) < 40000:
                obsid = "<a href=\"%s%s\"><font color=\"blue\">%s</font></a>" % (obsid_link, words[-1], words[-1])
                a_line = "%s    %s  MP_OBSID    %s                       " % (words[0], words[1], obsid)
            a_line = "<obsidline>%s</obsidline>" % a_line

        # Highlight radmon entry/exit, triplet, first ascending ACIS stop science
        if "COMMAND_SW" in a_line and "OORMP" in a_line:
            a_line = "<padtime>%s</padtime>" % a_line
            if "OORMPDS" in a_line:
                radzone += 1
            else:
                radzone = 0

        if radzone != 0:
            if radzone == 1 and inScience and "AA00000000" in a_line:
                # Looking for descending stop science?
                radzone += 1
            elif radzone == 2 and ("AA00000000" in a_line or
                                   "WSVIDALLDN" in a_line or 
                                   "RS_0000001" in a_line):
                a_line = "<padtime>%s</padtime>" % a_line
                if "RS_0000001" in a_line:
                    # radzone state 3 - look for ascend ACIS cmd
                    radzone += 1
            elif radzone == 2 and "POINT" in a_line and "EPERIGEE" in a_line:
                # Missing triplet
                radzone += 1
            elif radzone == 3 and "ACISPKT" in a_line:
                # first asc CTI ACIS cmd?
                a_line = "<padtime>%s</padtime>" % a_line
                radzone += 1

        # Start science
        if not inScience and "Z0000005" in a_line:
            inScience = True

        # Stop science
        if inScience and "AA00000000" in a_line:
            inScience = False

        # Highlight comms in blue
        if "REAL-TIME COMM" in a_line:
            a_line = "<commline>%s</commline>" % a_line

        # Mechanical motions
        if "COMMAND_SW" in a_line and "ETG" in a_line or "SIMTRANS" in a_line:
            a_line = "<mechline>%s</mechline>" % a_line

        outlines.append(a_line)
        outlines.append(" ")

    outlines += ["</pre>", "</body>"]

    return outlines

parser = argparse.ArgumentParser(description='Run script for the "ACIS Current Load Real-Time" page.')
parser.add_argument("--page_path", type=str, default="/data/wdocs/jzuhone/current_acis_load.html",
                    help='The file to write the page to.')
args = parser.parse_args()

outfile = os.path.abspath(args.page_path)
outdir = os.path.dirname(outfile)
cssfile = os.path.join(outdir, "lr_web.css")

find_load = True
lr = None
dea_tl_data = None
last_tl_ts = 0.0
last_dea_tl_ts = 0.0
load_name = ""
old_load_name = ""

while True:

    # Find the current time
    now_time_utc = datetime.utcnow()
    now_time_local = datetime.now()
    year_string = "%s:" % now_time_utc.year
    last_year_string = "%s:" % (now_time_utc.year-1)
    next_year_string = "%s:" % (now_time_utc.year+1)

    load_name = find_the_load(now_time_utc.strftime("%Y:%j:%H:%M:%S"))

    if load_name is None:
        if old_load_name == "":
            raise RuntimeError("Cannot find initial load!!")
        # Fallback so we don't crash
        load_name = old_load_name

    load_year = "20%s" % load_name[-3:-1]
    load_dir = load_name[:-1]

    if load_name != old_load_name or find_load:
        lr = acispy.ACISLoadReview(load_dir, get_msids=True,
                                   tl_file="/data/acis/eng_plots/acis_eng_10day.tl")
        lr.get_updated_dsn_comms()
        outlines = process_load(lr)
        find_load = False
        old_load_name = load_name

    find_time = True

    # HTML header stuff

    header = ['<?xml version="1.0" encoding="UTF-8">',
              '<!DOCTYPE html PUBLIC "-//W3C/DTD XHTML 1.0 Strict//EN" "http://www.w3.org/TR/xhtml1/DTD/xhtml1-strict.dtd">',
              '<html lang="en" xml:lang="en" xmlns="http://www.w3.org/1999/xhtml">',
              '<head>\n<meta http-equiv="refresh" content="30" />',
              '<title>Current ACIS Load Real-Time</title>',
              '<link href="lr_web.css" rel="stylesheet" type="text/css">\n</head>',
              '<body text="#000000" bgcolor="#ffffff" link="#ff0000" vlink="#ffff22" alink="#7500FF">\n<pre>',
              '<h1><font face="times">Current ACIS Load Real-Time</font></h1>',
              "<a name=\"review\"><h2><font face=\"times\">Load Commands</font></h2></a>",
              "<font face=\"times\">This is the <a href=\"http://cxc.cfa.harvard.edu/acis/lr_texts/2017/%s_lr.html\"><font style=\"color:blue\">%s</font></a> load.</font>" % (load_name, load_name),
              " ", " "]

    load_start = datetime.strptime(lr.first_time[:-4], "%Y:%j:%H:%M:%S")
    load_end = datetime.strptime(lr.last_time[:-4], "%Y:%j:%H:%M:%S")
    the_time = now_time_utc - timedelta(days=2)
    begin_time = max(now_time_utc - timedelta(days=1), load_start)
    end_time = min(begin_time + timedelta(days=2), load_end)

    newlines = []

    find_time = True

    for i, outline in enumerate(outlines):
        # Now check for the current time
        if year_string in outline or next_year_string in outline:
            idx = outline.find(year_string)
            if idx < 0:
                idx = outline.find(next_year_string)
            the_time = datetime.strptime(outline[idx:idx+17], "%Y:%j:%H:%M:%S")
            if the_time > now_time_utc and find_time:
                new_line = '<a name="now"></a>NOW: %s (%s)' % (now_time_utc.strftime("%Y:%j:%H:%M:%S"),
                                                               now_time_local.strftime("%D %H:%M:%S"))
                new_line += ' '*(92 - len(new_line))
                new_line = '<font style="background-color:#5AC831"><b>%s</b></font>\n' % new_line
                newlines.append(new_line)
                find_time = False
        if end_time >= the_time >= begin_time:
             newlines.append(outline.strip())

    if find_time:
        # Need to determine the load again because we ran out
        find_load = True
        lr = None
        dea_tl_data = None
    else:
        tl_ts = os.path.getmtime("/data/acis/eng_plots/acis_eng_10day.tl")
        dea_tl_ts = os.path.getmtime("/data/acis/eng_plots/acis_dea_10day.tl")
        if tl_ts != last_tl_ts:
            lr = acispy.ACISLoadReview(load_dir, get_msids=True,
                                       tl_file="/data/acis/eng_plots/acis_eng_10day.tl")
            lr.get_updated_dsn_comms()
            last_tl_ts = tl_ts
        if dea_tl_data is None or dea_tl_ts != last_dea_tl_ts:
            # We subtract a day off to make sure we actually get some telemetry
            tl_tbegin = secs2date(date2secs(lr.first_time)-86400.0)
            tl_tend = lr.last_time
            try:
                dea_tl_data = acispy.TracelogData("/data/acis/eng_plots/acis_dea_10day.tl",
                                                  tbegin=tl_tbegin, tend=tl_tend)
                last_dea_tl_ts = dea_tl_ts
            except:
                pass

        viols_i, viols_s = find_fp_temp_violations(dea_tl_data)

        tnow = now_time_utc.strftime("%Y:%j:%H:%M:%S")

        tbegin = secs2date(max(date2secs(tnow)-3600.0*24.0, date2secs(lr.first_time)))
        tend = secs2date(min(date2secs(tnow)+3600.0*24.0, date2secs(lr.last_time)))

        for temp in ["fptemp_11", "1dpamzt", "1deamzt", "1pdeaat"]:
            fields = [("model", temp)]
            if temp != "fptemp_11":
                fields.append(("msids", temp))
            dp = lr.plot(fields, field2="pitch", color=["blue", "red"],
                         annotations=["belts", "sim_trans", "comms", "perigee", "cti_runs"],
                         tbegin=tbegin, tend=tend, figsize=(10,10), ymin=plot_limits[temp][0],
                         ymax=plot_limits[temp][1])
            dp.add_vline(tnow, lw=3)
            title_str = "%s\nCurrent %s prediction: %g $\mathrm{^\circ{C}}$\nCurrent pitch: %g degrees"
            title_str = title_str % (tnow, temp.upper(), 
                                     lr.ds["model", temp][tnow].value, 
                                     lr.ds["pitch"][tnow].value)
            title_str += "\nCurrent instrument: %s" % lr.ds["states", "instrument"][tnow]
            if temp != "fptemp_11":
                dp.add_hline(planning_limits[temp], color='g')
                dp.add_hline(yellow_limits[temp], color='gold')
                dp.add_hline(red_limits[temp], color='r')
            elif dea_tl_data is not None:
                dp_fp = acispy.DatePlot(dea_tl_data, "fptemp_11", color='red', plot=dp)
                dp_fp.set_ylim(*plot_limits[temp])
                dp_fp.add_hline(fp_limits["acis_i"], color='purple')
                dp_fp.add_hline(fp_limits["acis_s"], color='blue')
                dp_fp.add_hline(fp_limits["fp_sens"], color='red')
            dp.set_title(title_str)
            dp.fig.subplots_adjust(right=0.8)
            dp.savefig(os.path.join(outdir, "current_%s.png" % temp))

        w1, h1 = dp.fig.get_size_inches()

        ccd = lr.plot("ccd_count", field2=("states","simpos"), tbegin=tbegin, tend=tend, color="blue",
                      annotations=["belts", "sim_trans", "comms", "perigee", "cti_runs"],
                      figsize=(10,8))
        ccd.add_vline(tnow, lw=3)
        title_str = "%s\nCurrent CCD count: %d\nCurrent SIM-Z: %g" % (tnow, lr.ds["ccd_count"][tnow].value,
                                                                      lr.ds["states","simpos"][tnow].value)
        ccd.set_title(title_str)

        w2, h2 = ccd.fig.get_size_inches()
        lm = dp.fig.subplotpars.left*w1/w2
        rm = dp.fig.subplotpars.right*w1/w2
        ccd.fig.subplots_adjust(left=lm, right=rm)
        ccd.savefig(os.path.join(outdir, "current_ccd.png"))

        roll = lr.plot("off_nominal_roll", field2="grating", tbegin=tbegin, tend=tend, color="blue",
                       ymin=-20.0, ymax=20.0, annotations=["belts", "sim_trans", "comms", "perigee", "cti_runs"],
                       figsize=(10,8))
        roll.add_vline(tnow, lw=3)
        title_str = "%s\nCurrent Off-nominal roll: %4.3f degree\nGrating: %s" % (tnow, 
                                                                                 lr.ds["off_nominal_roll"][tnow].value,
                                                                                 lr.ds["grating"][tnow])
        roll.set_title(title_str)

        w3, h3 = roll.fig.get_size_inches()
        lm = dp.fig.subplotpars.left*w1/w2
        rm = dp.fig.subplotpars.right*w1/w2
        roll.fig.subplots_adjust(left=lm, right=rm)
        roll.savefig(os.path.join(outdir, "current_roll.png"))

        plots = ["fptemp_11", "1dpamzt", "1deamzt", "1pdeaat", "ccd", "roll"]

        if dea_tl_data is not None and ('model', 'tmp_fep1_mong') in lr.ds.field_list:

            plots += ["tmp_fep1_mong", "tmp_fep1_actel", "tmp_bep_pcb"]

            for temp in ["tmp_fep1_mong", "tmp_fep1_actel", "tmp_bep_pcb"]:
                dp = lr.plot(("model", temp), field2="pitch", color="blue",
                             annotations=["belts", "sim_trans", "comms", "perigee", "cti_runs"],
                             tbegin=tbegin, tend=tend, figsize=(10,10), ymin=plot_limits[temp][0],
                             ymax=plot_limits[temp][1])
                dp.add_vline(tnow, lw=3)
                title_str = "%s\nCurrent %s prediction: %g $\mathrm{^\circ{C}}$\nCurrent pitch: %g degrees"
                title_str = title_str % (tnow, temp.upper(),
                                         lr.ds["model", temp][tnow].value,
                                         lr.ds["pitch"][tnow].value)
                title_str += "\nCurrent instrument: %s" % lr.ds["states", "instrument"][tnow]
                dp.set_title(title_str)
                dp.add_hline(planning_limits[temp], color='g')
                dp.add_hline(yellow_limits[temp], color='gold')
                dp.add_hline(red_limits[temp], color='r')
                dpt = acispy.DatePlot(dea_tl_data, ("msids", temp), color='red', plot=dp)
                dpt.set_ylim(*plot_limits[temp])
                dp.fig.subplots_adjust(right=0.8)
                dp.savefig(os.path.join(outdir, "current_%s.png" % temp))

        plt.close("all")

        footer = ["<a name=\"plots\"><h2><font face=\"times\">Temperature Models</font></h2></a>",
                  "<a href=\"http://cxc.cfa.harvard.edu/acis/Thermal/%s/%s.html\"><font face=\"times\" color=\"blue\">Full thermal models for %s</font></a>" % (load_year, load_dir, load_name)]

        footer.append("<p />")
        footer.append("Recent ACIS-I -114 degC violations:<br />")
        for v_i in viols_i:
            footer.append("From %s to %s up to %g degrees C." % (v_i["datestart"],
                                                                 v_i["datestop"],
                                                                 v_i["maxtemp"]))
        footer.append("<br />Recent ACIS-S -112 degC violations:<br />")
        for v_s in viols_s:
            footer.append("From %s to %s up to %g degrees C." % (v_i["datestart"],
                                                                 v_i["datestop"],
                                                                 v_i["maxtemp"]))
        footer.append("<p />")

        for fig in plots:
            footer.append("<img src=\"current_%s.png\" />" % fig)
            footer.append("<p />")

        f = open(outfile, "w")
        f.write("\n".join(header+newlines+footer))
        f.close()

        if not os.path.exists(cssfile):
            f = open(cssfile, "w")
            f.write("\n".join(lr_web_css))
            f.close()<|MERGE_RESOLUTION|>--- conflicted
+++ resolved
@@ -18,37 +18,6 @@
     ds.map_state_to_msid("instrument", "fptemp_11")
     temp = ds["msids", "fptemp_11"]
     times = temp.times.value
-<<<<<<< HEAD
-    tstart = times[0]
-    tstop = times[-1]
-    viols_i = np.logical_and(ds["msids", "instrument"] == "ACIS-I",
-                             temp.value > -114.0)
-    viols_s = np.logical_and(ds["msids", "instrument"] == "ACIS-S",
-                             temp.value > -112.0)
-    #viols_i = np.concatenate(([False], viols_i, [False]))
-    #viols_s = np.concatenate(([False], viols_s, [False]))
-    #viols_i = np.flatnonzero(viols_i[1:] != viols_i[:-1]).reshape(-1, 2)
-    #viols_s = np.flatnonzero(viols_s[1:] != viols_s[:-1]).reshape(-1, 2)
-    v_i = []
-    v_s = []
-    dt = 30*60.0
-    tsteps = np.arange(tstart, tstop, dt) # thirty-minute bins
-    for tleft in tsteps:
-        tright = tleft+dt
-        idxs = np.logical_and(tleft <= times, times <= tright)
-        vi = np.logical_and(viols_i, idxs)
-        vs = np.logical_and(viols_s, idxs)
-        if vi.sum() > 0:
-            viol = {'datestart': secs2date(times[vi][0]),
-                    'datestop': secs2date(times[vi][-1]),
-                    'maxtemp': temp.value[vi].max()}
-            v_i.append(viol)
-        if vs.sum() > 0:
-            viol = {'datestart': secs2date(times[vs][0]),
-                    'datestop': secs2date(times[vs][-1]),
-                    'maxtemp': temp.value[vs].max()}
-            v_s.append(viol)
-=======
     interp_times = np.arange(times[0], times[-1], 328.0)
     inst = interpolate(times, interp_times, ds["msids", "instrument"])
     temp = interpolate(times, interp_times, temp.value)
@@ -70,7 +39,6 @@
                 'datestop': DateTime(times[v[1] - 1]).date,
                 'maxtemp': temp[v[0]:v[1]].max()}
         v_s.append(viol)
->>>>>>> 4b47660a
     return v_i, v_s
 
 lr_web_css = [
